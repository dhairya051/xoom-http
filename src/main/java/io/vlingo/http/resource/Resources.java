// Copyright © 2012-2018 Vaughn Vernon. All rights reserved.
//
// This Source Code Form is subject to the terms of the
// Mozilla Public License, v. 2.0. If a copy of the MPL
// was not distributed with this file, You can obtain
// one at https://mozilla.org/MPL/2.0/.

package io.vlingo.http.resource;

import java.util.Collections;
import java.util.HashMap;
import java.util.Map;

import io.vlingo.actors.Logger;
import io.vlingo.http.Context;
import io.vlingo.http.Response;
import io.vlingo.http.resource.Action.MappedParameters;
import io.vlingo.http.resource.Action.MatchResults;

public class Resources {
  final Map<String, Resource<?>> namedResources;

  public static Resources are(final Resource<?>... resources) {
    final Resources all = new Resources();
    for (final Resource<?> resource : resources) {
      all.namedResources.put(resource.name, resource);
    }
    return all;
  }

//  public Resources ready() {
//    return new Resources(namedResources);
//  }

//  public Resources add(final Resource<?> resource) {
//    namedResources.put(resource.name, resource);
//    return this;
//  }

  @Override
  public String toString() {
    return "Resources[namedResources=" + namedResources + "]";
  }

  Resources(final Map<String, Resource<?>> namedResources) {
    this.namedResources = Collections.unmodifiableMap(namedResources);
  }

  Resources(final Resource<?> resource) {
    this.namedResources = new HashMap<>();
    this.namedResources.put(resource.name, resource);
  }

  private Resources() {
    this.namedResources = new HashMap<>();
  }

  Resource<?> resourceOf(final String name) {
    return namedResources.get(name);
  }

  void dispatchMatching(final Context context, Logger logger) {
    String message;

    try {
      for (final Resource<?> resource : namedResources.values()) {
        final MatchResults matchResults = resource.matchWith(context.request.method, context.request.uri);
        if (matchResults.isMatched()) {
          final MappedParameters mappedParameters = matchResults.action.map(context.request, matchResults.parameters());
          resource.dispatchToHandlerWith(context, mappedParameters);
          return;
        }
      }
      message = "No matching resource for method " + context.request.method + " and URI " + context.request.uri;
      logger.log(message);
    } catch (Exception e) {
      message = "Problem dispatching request for method " + context.request.method + " and URI " + context.request.uri + " because: " + e.getMessage();
      logger.log(message, e);
    }

<<<<<<< HEAD
    final String message = "No matching resource for method " + context.request.method + " and URI " + context.request.uri;
    logger.log(message);
    context.completes.with(Response.of(Response.Status.NotFound, message));
=======
    context.completes.with(Response.of(Response.NotFound, message));
>>>>>>> 0424ec9a
  }
}<|MERGE_RESOLUTION|>--- conflicted
+++ resolved
@@ -78,12 +78,6 @@
       logger.log(message, e);
     }
 
-<<<<<<< HEAD
-    final String message = "No matching resource for method " + context.request.method + " and URI " + context.request.uri;
-    logger.log(message);
-    context.completes.with(Response.of(Response.Status.NotFound, message));
-=======
     context.completes.with(Response.of(Response.NotFound, message));
->>>>>>> 0424ec9a
   }
 }