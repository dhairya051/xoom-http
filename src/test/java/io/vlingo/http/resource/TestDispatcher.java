--- conflicted
+++ resolved
@@ -16,11 +16,7 @@
 
   public TestDispatcher(final Resources resources, final Logger logger) {
     this.resources = resources;
-<<<<<<< HEAD
-    this.logger = Logger.noOpLogger();
-=======
     this.logger = logger;
->>>>>>> b94dcec1
   }
 
   @Override
